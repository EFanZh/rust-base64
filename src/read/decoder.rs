--- conflicted
+++ resolved
@@ -1,6 +1,4 @@
-use crate::engine::Engine;
-use crate::{decode_engine_slice, DecodeError};
-use std::io::Read;
+use crate::{decode_engine_slice, engine::Engine, DecodeError};
 use std::{cmp, fmt, io};
 
 // This should be large, but it has to fit on the stack.
@@ -135,11 +133,7 @@
 
         let decoded = decode_engine_slice(
             &self.b64_buffer[self.b64_offset..self.b64_offset + num_bytes],
-<<<<<<< HEAD
             buf,
-=======
-            &mut *buf,
->>>>>>> 96f9d471
             self.engine,
         )
         .map_err(|e| match e {
@@ -173,7 +167,7 @@
     }
 }
 
-impl<'e, E: Engine, R: Read> Read for DecoderReader<'e, E, R> {
+impl<'e, E: Engine, R: io::Read> io::Read for DecoderReader<'e, E, R> {
     /// Decode input from the wrapped reader.
     ///
     /// Under non-error circumstances, this returns `Ok` with the value being the number of bytes

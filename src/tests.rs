--- conflicted
+++ resolved
@@ -2,17 +2,11 @@
 
 use std::str;
 
-<<<<<<< HEAD
-use self::rand::distributions::{Distribution, Uniform};
-use self::rand::seq::SliceRandom;
-use self::rand::{FromEntropy, Rng};
-=======
 use rand::{
     distributions::{Distribution, Uniform},
     seq::SliceRandom,
     FromEntropy, Rng,
 };
->>>>>>> 5d3970eb
 
 #[test]
 fn roundtrip_random_config_short() {

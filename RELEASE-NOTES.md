# 0.20.0

## 0.20.0-beta.1

<<<<<<< HEAD
### Breaking changes

- MSRV is now 1.56.1
- Decoding can now either ignore padding, require correct padding, or require no padding. The default is to require correct padding.
  - The `NO_PAD` config now requires that padding be absent when decoding.
=======
- Update MSRV to 1.57.0
>>>>>>> 442a8097

## 0.20.0-alpha.1

### Breaking changes
- Extended the `Config` concept into the `Engine` abstraction, allowing the user to pick different encoding / decoding implementations.
  - What was formerly the only algorithm is now the `FastPortable` engine, so named because it's portable (works on any CPU) and relatively fast.
  - This opens the door to a portable constant-time implementation ([#153](https://github.com/marshallpierce/rust-base64/pull/153), presumably `ConstantTimePortable`?) for security-sensitive applications that need side-channel resistance, and CPU-specific SIMD implementations for  more speed.
  - Standard base64 per the RFC is available via `DEFAULT_ENGINE`. To use different alphabets or other settings (padding, etc), create your own engine instance.
- `CharacterSet` is now `Alphabet` (per the RFC), and allows creating custom alphabets. The corresponding tables that were previously code-generated are now built dynamically.
- Since there are already multiple breaking changes, various functions are renamed to be more consistent and discoverable.
- MSRV is now 1.47.0 to allow various things to use `const fn`.
- `DecoderReader` now owns its inner reader, and can expose it via `into_inner()`. For symmetry, `EncoderWriter` can do the same with its writer.
- `encoded_len` is now public so you can size encode buffers precisely.

# 0.13.1

- More precise decode buffer sizing, avoiding unnecessary allocation in `decode_config`.

# 0.13.0

- Config methods are const
- Added `EncoderStringWriter` to allow encoding directly to a String
- `EncoderWriter` now owns its delegate writer rather than keeping a reference to it (though refs still work)
    - As a consequence, it is now possible to extract the delegate writer from an `EncoderWriter` via `finish()`, which returns `Result<W>` instead of `Result<()>`. If you were calling `finish()` explicitly, you will now need to use `let _ = foo.finish()` instead of just `foo.finish()` to avoid a warning about the unused value.
- When decoding input that has both an invalid length and an invalid symbol as the last byte, `InvalidByte` will be emitted instead of `InvalidLength` to make the problem more obvious.

# 0.12.2

- Add `BinHex` alphabet

# 0.12.1

- Add `Bcrypt` alphabet

# 0.12.0

- A `Read` implementation (`DecoderReader`) to let users transparently decoded data from a b64 input source
- IMAP's modified b64 alphabet
- Relaxed type restrictions to just `AsRef<[ut8]>` for main `encode*`/`decode*` functions
- A minor performance improvement in encoding

# 0.11.0
- Minimum rust version 1.34.0
- `no_std` is now supported via the two new features `alloc` and `std`.

# 0.10.1

- Minimum rust version 1.27.2
- Fix bug in streaming encoding ([#90](https://github.com/marshallpierce/rust-base64/pull/90)): if the underlying writer didn't write all the bytes given to it, the remaining bytes would not be retried later. See the docs on `EncoderWriter::write`.
- Make it configurable whether or not to return an error when decoding detects excess trailing bits.

# 0.10.0

- Remove line wrapping. Line wrapping was never a great conceptual fit in this library, and other features (streaming encoding, etc) either couldn't support it or could support only special cases of it with a great increase in complexity. Line wrapping has been pulled out into a [line-wrap](https://crates.io/crates/line-wrap) crate, so it's still available if you need it.
  - `Base64Display` creation no longer uses a `Result` because it can't fail, which means its helper methods for common
  configs that `unwrap()` for you are no longer needed
- Add a streaming encoder `Write` impl to transparently base64 as you write.
- Remove the remaining `unsafe` code.
- Remove whitespace stripping to simplify `no_std` support. No out of the box configs use it, and it's trivial to do yourself if needed: `filter(|b| !b" \n\t\r\x0b\x0c".contains(b)`.
- Detect invalid trailing symbols when decoding and return an error rather than silently ignoring them.

# 0.9.3

- Update safemem

# 0.9.2

- Derive `Clone` for `DecodeError`.

# 0.9.1

- Add support for `crypt(3)`'s base64 variant.

# 0.9.0

- `decode_config_slice` function for no-allocation decoding, analogous to `encode_config_slice`
- Decode performance optimization

# 0.8.0

- `encode_config_slice` function for no-allocation encoding

# 0.7.0

- `STANDARD_NO_PAD` config
- `Base64Display` heap-free wrapper for use in format strings, etc

# 0.6.0

- Decode performance improvements
- Use `unsafe` in fewer places
- Added fuzzers

# 0.5.2

- Avoid usize overflow when calculating length
- Better line wrapping performance

# 0.5.1

- Temporarily disable line wrapping
- Add Apache 2.0 license

# 0.5.0

- MIME support, including configurable line endings and line wrapping
- Removed `decode_ws`
- Renamed `Base64Error` to `DecodeError`

# 0.4.1

- Allow decoding a `AsRef<[u8]>` instead of just a `&str`

# 0.4.0

- Configurable padding
- Encode performance improvements

# 0.3.0

- Added encode/decode functions that do not allocate their own storage
- Decode performance improvements
- Extraneous padding bytes are no longer ignored. Now, an error will be returned.<|MERGE_RESOLUTION|>--- conflicted
+++ resolved
@@ -2,15 +2,11 @@
 
 ## 0.20.0-beta.1
 
-<<<<<<< HEAD
 ### Breaking changes
 
-- MSRV is now 1.56.1
+- Update MSRV to 1.57.0
 - Decoding can now either ignore padding, require correct padding, or require no padding. The default is to require correct padding.
   - The `NO_PAD` config now requires that padding be absent when decoding.
-=======
-- Update MSRV to 1.57.0
->>>>>>> 442a8097
 
 ## 0.20.0-alpha.1
 
